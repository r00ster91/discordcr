--- conflicted
+++ resolved
@@ -44,14 +44,10 @@
     # user ID of the account on which the voice client is created. (It is
     # received as part of the gateway READY dispatch, for example)
     def initialize(payload : Discord::Gateway::VoiceServerUpdatePayload,
-<<<<<<< HEAD
-                   session : Discord::Gateway::Session, user_id : UInt64 | Snowflake)
+                   session : Discord::Gateway::Session,
+                   user_id : UInt64 | Snowflake, @logger = Logger.new(STDOUT))
+      @logger.progname = "discordcr"
       @user_id = user_id.to_u64
-=======
-                   session : Discord::Gateway::Session, @user_id : UInt64,
-                   @logger = Logger.new(STDOUT))
-      @logger.progname = "discordcr"
->>>>>>> ce770e43
       @endpoint = payload.endpoint.gsub(":80", "")
 
       @server_id = payload.guild_id.to_u64
