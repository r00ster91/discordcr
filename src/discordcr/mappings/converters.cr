--- conflicted
+++ resolved
@@ -18,7 +18,6 @@
       Time::Format.new("%FT%T.%6N%:z").to_json(value, builder)
     end
   end
-<<<<<<< HEAD
 
   # :nodoc:
   module MaybeTimestampConverter
@@ -38,32 +37,4 @@
       end
     end
   end
-
-  # :nodoc:
-  module MessageTypeConverter
-    def self.from_json(parser : JSON::PullParser)
-      if value = parser.read?(UInt8)
-        MessageType.new(value)
-      else
-        raise "Unexpected message type value: #{parser.read_raw}"
-      end
-    end
-
-    def self.to_json(value : MessageType, builder : JSON::Builder)
-      value.to_json(builder)
-    end
-  end
-
-  # :nodoc:
-  module ChannelTypeConverter
-    def self.from_json(parser : JSON::PullParser)
-      if value = parser.read?(UInt8)
-        ChannelType.new(value)
-      else
-        raise "Unexpected channel type value: #{parser.read_raw}"
-      end
-    end
-  end
-=======
->>>>>>> a0fe0887
 end