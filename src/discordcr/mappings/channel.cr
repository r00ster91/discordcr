--- conflicted
+++ resolved
@@ -37,19 +37,13 @@
       permission_overwrites: Array(Overwrite)?,
       topic: String?,
       last_message_id: {type: UInt64?, converter: MaybeSnowflakeConverter},
-<<<<<<< HEAD
-      bitrate: {type: UInt32, nilable: true},
-      user_limit: {type: UInt32, nilable: true},
-      recipients: {type: Array(User), nilable: true},
-      nsfw: {type: Bool, nilable: true},
-      icon: {type: String, nilable: true},
-      owner_id: {type: UInt64, nilable: true, converter: MaybeSnowflakeConverter},
-      application_id: {type: UInt64, nilable: true, converter: MaybeSnowflakeConverter}
-=======
       bitrate: UInt32?,
       user_limit: UInt32?,
       recipients: Array(User)?
->>>>>>> 47bcc855
+      nsfw: Bool?,
+      icon: Bool?,
+      owner_id: {type: UInt64?, converter: MaybeSnowflakeConverter},
+      application_id: {type: UInt64?, converter: MaybeSnowflakeConverter}
     )
   end
 
