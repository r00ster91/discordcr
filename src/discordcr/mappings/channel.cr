--- conflicted
+++ resolved
@@ -15,12 +15,8 @@
       mention_roles: {type: Array(UInt64), converter: SnowflakeArrayConverter},
       attachments: Array(Attachment),
       embeds: Array(Embed),
-<<<<<<< HEAD
-      pinned: {type: Bool, nilable: true},
+      pinned: Bool?,
       reactions: Array(Reaction)?
-=======
-      pinned: Bool?
->>>>>>> b63d9fec
     )
   end
 
