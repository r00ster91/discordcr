--- conflicted
+++ resolved
@@ -22,7 +22,6 @@
         code: String
       )
     end
-<<<<<<< HEAD
 
     # A request payload to rearrange channels in a `Guild` by a REST API call.
     struct ModifyChannelPositionPayload
@@ -52,42 +51,5 @@
         end
       end
     end
-
-    # A request to the Modify Webhook REST API call.
-    class ModifyWebhookPayload
-      JSON.mapping(
-        name: String?,
-        avatar: String?,
-        channel_id: UInt64?
-      )
-
-      def initialize(@name, @avatar, @channel_id)
-      end
-    end
-
-    # A request to the Execute Webhook REST API call.
-    class ExecuteWebhookPayload
-      JSON.mapping(
-        content: String?,
-        file: String?,
-        embeds: Array(Embed)?,
-        tts: Bool?,
-        avatar_url: String?,
-        username: String?
-      )
-
-      def initialize(@content, @file, @embeds, @tts, @avatar_url, @username)
-      end
-    end
-
-    # A response to the Modify Webhook REST API call.
-    class ModifyWebhookPayload
-      JSON.mapping(name: String?, avatar: String?, channel_id: UInt64?)
-
-      def initialize(@name, @avatar, @channel_id)
-      end
-    end
-=======
->>>>>>> bb74159e
   end
 end